# coding: utf-8

"""
Test mixed utils.
"""

# pylint: disable=C0103
from gluish.utils import (flatten, pairwise, nwise, DotDict, date_range,
                          normalize, random_string, dashify, unwrap, istrip,
<<<<<<< HEAD
                          shellout, parse_isbns)
=======
                          shellout, memoize)
import collections
>>>>>>> 422d2dab
import datetime
import os
import tempfile
import unittest

class UtilsTest(unittest.TestCase):
    """ Test various utility functions. """

    def test_flatten(self):
        """ Test flattening of nested list. """
        self.assertEquals([1, 2, 3], list(flatten([1, [2, [3]]])))
        self.assertEquals([1, 2, 3], list(flatten([1, [2, 3]])))
        self.assertEquals([1], list(flatten({1: [2, 3]})))

    def test_pairwise(self):
        """ Test take 2. """
        self.assertEquals([], list(pairwise(range(1))))
        self.assertEquals([(0, 1), (2, 3)], list(pairwise(range(4))))
        self.assertEquals([(0, 1), (2, 3)], list(pairwise(range(5))))
        self.assertEquals([(0, 1), (2, 3), (4, 5)], list(pairwise(range(6))))

    def test_nwise(self):
        """ Test take n. """
        self.assertEquals([(0,), (1,), (2,), (3,)], list(nwise(range(4), n=1)))
        self.assertEquals([(0, 1), (2, 3)], list(nwise(range(4))))
        self.assertEquals([(0, 1, 2), (3,)], list(nwise(range(4), n=3)))
        self.assertEquals([(0, 1, 2, 3)], list(nwise(range(4), n=4)))

    def test_date_range(self):
        """ Test date ranges. """
        start_date = datetime.date(1970, 1, 1)
        end_date = datetime.date(1970, 10, 1)
        dates = date_range(start_date, end_date, 2, 'months')
        self.assertEquals(5, len(dates))

        start_date = datetime.date(1970, 1, 1)
        end_date = datetime.date(1970, 1, 3)
        dates = date_range(start_date, end_date, 1, 'days')
        self.assertEquals(3, len(dates))
        self.assertEquals(dates, [datetime.date(1970, 1, 1),
                                  datetime.date(1970, 1, 2),
                                  datetime.date(1970, 1, 3)])


    def test_normalize(self):
        s = "Hello, World!"
        self.assertEquals("hello world", normalize(s))

        s = "Hello, World 123&&&!"
        self.assertEquals("hello world 123", normalize(s))

    def test_random_string(self):
        """ Test random string length. """
        self.assertEquals(16, len(random_string()))
        self.assertEquals(10, len(random_string(length=10)))

    def test_dashify(self):
        """ Test dashify. """
        self.assertEquals('camel-case', dashify('CamelCase'))
        self.assertEquals('ibm-no-no-no', dashify('IBMNoNoNo'))
        self.assertEquals('code123-red', dashify('Code123Red'))
        self.assertEquals('yes-or-no', dashify('yes-or-no'))
        self.assertEquals('even-spaces', dashify('Even Spaces'))

    def test_istrip(self):
        """ Test inner strip. """
        self.assertEquals('yes', istrip('y es'))
        self.assertEquals('yes', istrip('y e    s'))
        self.assertEquals('yesorno', istrip('y e    s\nor no'))

    def test_unwrap(self):
        """ Test unwrapping. """
        self.assertEquals('hello world', unwrap('hello    world'))
        self.assertEquals('hello world, how are you',
                          unwrap('hello    world,\n how   are\n you'))

    def test_shellout(self):
        """ Test external command calls. """
        output = shellout('ls 1> /dev/null && echo {output} 1> /dev/null',
                          output='hello')
        self.assertEquals('hello', output)

        path = tempfile.mktemp()
        with open(path, 'w') as handle:
            handle.write('Hello World!\n')

        output = shellout('wc -l < {input} > {output}', input=handle.name)
        self.assertTrue(os.path.exists(output))
        with open(output) as handle:
            self.assertEquals('1', handle.read().strip())

<<<<<<< HEAD
    def test_parse_isbns(self):
        self.assertEquals([], parse_isbns("Nothing"))
        self.assertEquals([], parse_isbns("123 Nothing"))
        self.assertEquals(['9780321349606'], parse_isbns("0-321-34960-1 Nothing"))
        self.assertEquals(['9780321349606'], parse_isbns("0-321-34960-1 0-321-34960-1 Nothing"))
        self.assertEquals(['9780321349606'], parse_isbns("0-321-34960-2 Nothing"))
        self.assertEquals(['9780321349613'], parse_isbns("0-321-34961-2 Nothing"))
        self.assertEquals(['9780321349606', '9780321349613'], parse_isbns("9780321349606 Nothing 0-321-34961-2"))
        self.assertEquals([], parse_isbns('8085800XXX'))
=======
    def test_memoize(self):
        """ Test memoize """
        counter = collections.Counter()

        def f1(x):
            counter['f1'] += 1
            return 2 * x

        @memoize
        def f2(x):
            counter['f2'] += 1
            return 2 * x

        self.assertEquals(0, counter['f1'])
        self.assertEquals(4, f1(2))
        self.assertEquals(1, counter['f1'])
        self.assertEquals(4, f1(2))
        self.assertEquals(2, counter['f1'])

        self.assertEquals(0, counter['f2'])
        self.assertEquals(4, f2(2))
        self.assertEquals(1, counter['f2'])
        self.assertEquals(4, f2(2))
        self.assertEquals(1, counter['f2'])

    def test_memoize_mutable_objects(self):
        """ memoize mutable objects """
        @memoize
        def f1(obj):
            return obj

        self.assertEquals(1, f1(1))
        self.assertEquals({}, f1({}))
        obj = object()
        self.assertEquals(obj, f1(obj))

    def test_memoize_kwargs(self):
        """ memoize kwargs """
        @memoize
        def f1(a=1, b=2):
            return a + b

        self.assertEquals(3, f1())
        self.assertEquals(4, f1(a=2))
        self.assertEquals(6, f1(a=3, b=3))
>>>>>>> 422d2dab


class DotDictTest(unittest.TestCase):
    """ Test dictionary with dot access. """
    def test_dot_dict(self):
        dd = DotDict({'a': 1, 'b': 2, 'c': {'d': 3}, 'e': {'f': {'g': 4}}})
        self.assertEquals(1, dd.a)
        self.assertEquals(2, dd.b)
        self.assertEquals({'d': 3}, dd.c)
        self.assertEquals(3, dd.c.d)
        self.assertEquals(4, dd.e.f.g)<|MERGE_RESOLUTION|>--- conflicted
+++ resolved
@@ -7,16 +7,13 @@
 # pylint: disable=C0103
 from gluish.utils import (flatten, pairwise, nwise, DotDict, date_range,
                           normalize, random_string, dashify, unwrap, istrip,
-<<<<<<< HEAD
-                          shellout, parse_isbns)
-=======
-                          shellout, memoize)
+                          shellout, parse_isbns, memoize)
 import collections
->>>>>>> 422d2dab
 import datetime
 import os
 import tempfile
 import unittest
+
 
 class UtilsTest(unittest.TestCase):
     """ Test various utility functions. """
@@ -104,7 +101,6 @@
         with open(output) as handle:
             self.assertEquals('1', handle.read().strip())
 
-<<<<<<< HEAD
     def test_parse_isbns(self):
         self.assertEquals([], parse_isbns("Nothing"))
         self.assertEquals([], parse_isbns("123 Nothing"))
@@ -114,7 +110,7 @@
         self.assertEquals(['9780321349613'], parse_isbns("0-321-34961-2 Nothing"))
         self.assertEquals(['9780321349606', '9780321349613'], parse_isbns("9780321349606 Nothing 0-321-34961-2"))
         self.assertEquals([], parse_isbns('8085800XXX'))
-=======
+
     def test_memoize(self):
         """ Test memoize """
         counter = collections.Counter()
@@ -160,7 +156,6 @@
         self.assertEquals(3, f1())
         self.assertEquals(4, f1(a=2))
         self.assertEquals(6, f1(a=3, b=3))
->>>>>>> 422d2dab
 
 
 class DotDictTest(unittest.TestCase):
